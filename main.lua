--- conflicted
+++ resolved
@@ -38,11 +38,7 @@
     pull = {state = 'idle', targetID = nil, startTime = 0, phantomUsed = false, usingNav = false},
     chChain = {nextCast = 0, casting = false, lastTick = 0},
     timers = {},
-<<<<<<< HEAD
-    charm = {},
-=======
-    stick = {active = false, targetID = 0},
->>>>>>> 74cc60a4
+
 }
 
 local function now()
